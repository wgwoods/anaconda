#
# flags.py: global anaconda flags
#
# Copyright (C) 2001  Red Hat, Inc.  All rights reserved.
#
# This program is free software; you can redistribute it and/or modify
# it under the terms of the GNU General Public License as published by
# the Free Software Foundation; either version 2 of the License, or
# (at your option) any later version.
#
# This program is distributed in the hope that it will be useful,
# but WITHOUT ANY WARRANTY; without even the implied warranty of
# MERCHANTABILITY or FITNESS FOR A PARTICULAR PURPOSE.  See the
# GNU General Public License for more details.
#
# You should have received a copy of the GNU General Public License
# along with this program.  If not, see <http://www.gnu.org/licenses/>.
#

import os
import selinux
import shlex
import glob
from constants import *
from collections import OrderedDict

# A lot of effort, but it only allows a limited set of flags to be referenced
class Flags(object):
    def __setattr__(self, attr, val):
        if attr not in self.__dict__ and not self._in_init:
            raise AttributeError, attr
        else:
            self.__dict__[attr] = val

    def get(self, attr, val=None):
        return getattr(self, attr, val)

    def set_cmdline_bool(self, flag):
        if flag in self.cmdline:
            setattr(self, flag, self.cmdline.getbool(flag))

    def __init__(self, read_cmdline=True):
        self.__dict__['_in_init'] = True
        self.test = 0
        self.livecdInstall = 0
        self.dlabel = 0
        self.ibft = 1
        self.iscsi = 0
        self.serial = 0
        self.autostep = 0
        self.autoscreenshot = 0
        self.usevnc = 0
        self.vncquestion = True
        self.mpath = 1
        self.dmraid = 1
        self.selinux = SELINUX_DEFAULT
        self.debug = 0
        self.targetarch = None
        self.useIPv4 = True
        self.useIPv6 = True
        self.preexisting_x11 = False
        self.noverifyssl = False
        self.imageInstall = False
        # for non-physical consoles like some ppc and sgi altix,
        # we need to preserve the console device and not try to
        # do things like bogl on them.  this preserves what that
        # device is
        self.virtpconsole = None
        self.gpt = False
        self.leavebootorder = False
        # parse the boot commandline
        self.cmdline = BootArgs()
        # Lock it down: no more creating new flags!
        self.__dict__['_in_init'] = False
        if read_cmdline:
            self.read_cmdline()

    def read_cmdline(self):
        for f in ("selinux", "debug", "leavebootorder"):
            self.set_cmdline_bool(f)

        if "rpmarch" in self.cmdline:
            self.targetarch = self.cmdline.get("rpmarch")

        if not selinux.is_selinux_enabled():
            self.selinux = 0

        if "gpt" in self.cmdline:
            self.gpt = True

cmdline_files = ['/proc/cmdline', '/run/initramfs/etc/cmdline',
                 '/run/initramfs/etc/cmdline.d/*.conf', '/etc/cmdline']
class BootArgs(OrderedDict):
    """
    Hold boot arguments as an OrderedDict.
    """
    def __init__(self, cmdline=None, files=cmdline_files):
        """
        Create a BootArgs object.
        Reads each of the "files", then parses "cmdline" if it was provided.
        """
        OrderedDict.__init__(self)
        if files:
            self.read(files)
        if cmdline:
            self.readstr(cmdline)

    def read(self, filenames):
        """
        Read and parse a filename (or a list of filenames).
        Files that can't be read are silently ignored.
        Returns a list of successfully read files.
        filenames can contain *, ?, and character ranges expressed with []
        """
        readfiles = []
        if type(filenames) == str:
            filenames = [filenames]

        # Expand any filename globs
        filenames = [f for g in filenames for f in glob.glob(g)]

        for f in filenames:
            try:
                self.readstr(open(f).read())
                readfiles.append(f)
            except IOError:
                continue
        return readfiles

    def readstr(self, cmdline):
        cmdline = cmdline.strip()
        # if the BOOT_IMAGE contains a space, pxelinux will strip one of the
        # quotes leaving one at the end that shlex doesn't know what to do
        # with
        (left, middle, right) = cmdline.rpartition("BOOT_IMAGE=")
        if right.count('"') % 2:
            cmdline = left + middle + '"' + right

        lst = shlex.split(cmdline)

        for i in lst:
            if "=" in i:
                (key, val) = i.split("=", 1)
            else:
                key = i
                val = None

<<<<<<< HEAD
            cmdlineDict[key] = val

        return cmdlineDict

    def decideCmdlineFlag(self, flag):
        if self.__dict__['flags']['cmdline'].has_key(flag) \
                and not self.__dict__['flags']['cmdline'].has_key("no" + flag) \
                and self.__dict__['flags']['cmdline'][flag] != "0":
            self.__dict__['flags'][flag] = 1

    def __init__(self):
        self.__dict__['flags'] = {}
        self.__dict__['flags']['automatedInstall'] = False
        self.__dict__['flags']['test'] = 0
        self.__dict__['flags']['livecdInstall'] = 0
        self.__dict__['flags']['dlabel'] = 0
        self.__dict__['flags']['ibft'] = 1
        self.__dict__['flags']['iscsi'] = 0
        self.__dict__['flags']['serial'] = 0
        self.__dict__['flags']['autostep'] = 0
        self.__dict__['flags']['autoscreenshot'] = 0
        self.__dict__['flags']['usevnc'] = 0
        self.__dict__['flags']['vncquestion'] = True
        self.__dict__['flags']['mpath'] = 1
        self.__dict__['flags']['dmraid'] = 1
        self.__dict__['flags']['selinux'] = SELINUX_DEFAULT
        self.__dict__['flags']['debug'] = 0
        self.__dict__['flags']['targetarch'] = None
        self.__dict__['flags']['cmdline'] = self.createCmdlineDict()
        self.__dict__['flags']['useIPv4'] = True
        self.__dict__['flags']['useIPv6'] = True
        self.__dict__['flags']['sshd'] = 0
        self.__dict__['flags']['preexisting_x11'] = False
        self.__dict__['flags']['noverifyssl'] = False
        self.__dict__['flags']['imageInstall'] = False
        # for non-physical consoles like some ppc and sgi altix,
        # we need to preserve the console device and not try to
        # do things like bogl on them.  this preserves what that
        # device is
        self.__dict__['flags']['virtpconsole'] = None

        for x in ['selinux']:
            if self.__dict__['flags']['cmdline'].has_key(x):
                if self.__dict__['flags']['cmdline'][x]:
                    self.__dict__['flags'][x] = 1
                else:
                    self.__dict__['flags'][x] = 0

        self.decideCmdlineFlag('sshd')

        if self.__dict__['flags']['cmdline'].has_key("debug"):
            self.__dict__['flags']['debug'] = self.__dict__['flags']['cmdline']['debug']

        if self.__dict__['flags']['cmdline'].has_key("rpmarch"):
            self.__dict__['flags']['targetarch'] = self.__dict__['flags']['cmdline']['rpmarch']

        if not selinux.is_selinux_enabled():
            self.__dict__['flags']['selinux'] = 0

        self.__dict__['flags']['nogpt'] = self.__dict__['flags']['cmdline'].has_key("nogpt")
        self.__dict__['flags']['testing'] = self.__dict__['flags']['cmdline'].has_key("testing")
=======
            self[key] = val

    def getbool(self, arg, default=False):
        """
        Return the value of the given arg, as a boolean. The rules are:
        - "arg", "arg=val": True
        - "noarg", "noarg=val", "arg=[0|off|no]": False
        """
        result = default
        for a in self:
            if a == arg:
                if self[arg] in ("0", "off", "no"):
                    result = False
                else:
                    result = True
            elif a == 'no'+arg:
                result = False # XXX: should noarg=off -> True?
        return result
>>>>>>> 11b39012

global flags
flags = Flags()
<|MERGE_RESOLUTION|>--- conflicted
+++ resolved
@@ -76,7 +76,7 @@
             self.read_cmdline()
 
     def read_cmdline(self):
-        for f in ("selinux", "debug", "leavebootorder"):
+        for f in ("selinux", "debug", "leavebootorder", "testing"):
             self.set_cmdline_bool(f)
 
         if "rpmarch" in self.cmdline:
@@ -145,69 +145,6 @@
                 key = i
                 val = None
 
-<<<<<<< HEAD
-            cmdlineDict[key] = val
-
-        return cmdlineDict
-
-    def decideCmdlineFlag(self, flag):
-        if self.__dict__['flags']['cmdline'].has_key(flag) \
-                and not self.__dict__['flags']['cmdline'].has_key("no" + flag) \
-                and self.__dict__['flags']['cmdline'][flag] != "0":
-            self.__dict__['flags'][flag] = 1
-
-    def __init__(self):
-        self.__dict__['flags'] = {}
-        self.__dict__['flags']['automatedInstall'] = False
-        self.__dict__['flags']['test'] = 0
-        self.__dict__['flags']['livecdInstall'] = 0
-        self.__dict__['flags']['dlabel'] = 0
-        self.__dict__['flags']['ibft'] = 1
-        self.__dict__['flags']['iscsi'] = 0
-        self.__dict__['flags']['serial'] = 0
-        self.__dict__['flags']['autostep'] = 0
-        self.__dict__['flags']['autoscreenshot'] = 0
-        self.__dict__['flags']['usevnc'] = 0
-        self.__dict__['flags']['vncquestion'] = True
-        self.__dict__['flags']['mpath'] = 1
-        self.__dict__['flags']['dmraid'] = 1
-        self.__dict__['flags']['selinux'] = SELINUX_DEFAULT
-        self.__dict__['flags']['debug'] = 0
-        self.__dict__['flags']['targetarch'] = None
-        self.__dict__['flags']['cmdline'] = self.createCmdlineDict()
-        self.__dict__['flags']['useIPv4'] = True
-        self.__dict__['flags']['useIPv6'] = True
-        self.__dict__['flags']['sshd'] = 0
-        self.__dict__['flags']['preexisting_x11'] = False
-        self.__dict__['flags']['noverifyssl'] = False
-        self.__dict__['flags']['imageInstall'] = False
-        # for non-physical consoles like some ppc and sgi altix,
-        # we need to preserve the console device and not try to
-        # do things like bogl on them.  this preserves what that
-        # device is
-        self.__dict__['flags']['virtpconsole'] = None
-
-        for x in ['selinux']:
-            if self.__dict__['flags']['cmdline'].has_key(x):
-                if self.__dict__['flags']['cmdline'][x]:
-                    self.__dict__['flags'][x] = 1
-                else:
-                    self.__dict__['flags'][x] = 0
-
-        self.decideCmdlineFlag('sshd')
-
-        if self.__dict__['flags']['cmdline'].has_key("debug"):
-            self.__dict__['flags']['debug'] = self.__dict__['flags']['cmdline']['debug']
-
-        if self.__dict__['flags']['cmdline'].has_key("rpmarch"):
-            self.__dict__['flags']['targetarch'] = self.__dict__['flags']['cmdline']['rpmarch']
-
-        if not selinux.is_selinux_enabled():
-            self.__dict__['flags']['selinux'] = 0
-
-        self.__dict__['flags']['nogpt'] = self.__dict__['flags']['cmdline'].has_key("nogpt")
-        self.__dict__['flags']['testing'] = self.__dict__['flags']['cmdline'].has_key("testing")
-=======
             self[key] = val
 
     def getbool(self, arg, default=False):
@@ -226,7 +163,6 @@
             elif a == 'no'+arg:
                 result = False # XXX: should noarg=off -> True?
         return result
->>>>>>> 11b39012
 
 global flags
 flags = Flags()
